import juliet
import matplotlib.pyplot as plt
import matplotlib.gridspec as gridspec
import numpy as np
import sqlite3 as sql

class SHEL_Fitter():
    def __init__(self, target_name, debug=False):
        self.target = target_name
        self.debug = debug
        self.priors = {}
        self.tess_systematics = None

        # Connect to database
        self.conn = sql.connect("shel_database.sqlite")
        self.cur = self.conn.cursor()

        # Get target id
        stmt = f"select id from targets where name = '{target_name}'"
        self.target_id = self.cur.execute(stmt).fetchone()[0]

    def close_db(self):
        self.cur.close()
        self.conn.close()

    def _get_rv_inst_names(self, exclude_sources=[]):
        # Get all instruments used for RV observations of this target, grouped by
        # reference so we can treat the same instrument separately for different refs.
        stmt = ("select reference_id, name from radial_velocities "
                "a join instruments b on a.instrument = b.id where "
                f"a.target_id = {self.target_id} group by reference_id, name")

        rv_insts = self.cur.execute(stmt).fetchall()

        # Concat ref_id with instrument name for
        rv_inst_names = [f"{x[1]}-{x[0]}".replace("-None", "") for x in rv_insts if x[0] 
                         not in exclude_sources]
        return rv_inst_names

    def _get_lc_inst_names(self, exclude_sources=[]):
        # Get all instruments used for LC observations of this target, grouped by
        # reference so we can treat the same instrument separately for different refs.
        stmt = ("select reference_id, name, filter_id, detector_id, sector from "
                "light_curves a join instruments b on a.instrument = b.id where "
                f"a.target_id = {self.target_id} group by reference_id, name, "
                "filter_id, detector_id, sector")

        lc_insts = self.cur.execute(stmt).fetchall()

        # Concat ref_id with instrument name for
        lc_inst_names = []
        for x in lc_insts:
            if x[0] in exclude_sources:
                continue
            temp_name = x[1]
            if x[0] is not None:
                temp_name += f"-ref{x[0]}"
            if x[2] is not None:
                temp_name += f"-filt{x[2]}"
            if x[3] is not None:
                temp_name += f"-det{x[3]}"
            if x[4] is not None:
                temp_name += f"-sec{x[4]}"
            lc_inst_names.append(temp_name)

        return lc_inst_names

    def get_light_curve_data(self, TESS_only=False, exclude_sources=[]):
        """
        Get the light curve data for the target, optionally returning
        only the TESS data.
        """
        times, fluxes, fluxes_error = {},{},{}

        if TESS_only:
            lc_inst_names = ["TESS"]
        else:
            lc_inst_names = self._get_lc_inst_names(exclude_sources=exclude_sources)

        for lc_inst_name in lc_inst_names:
            inst_spec = lc_inst_name.split("-")
            # Always have at least a name for the instrument
            instrument = inst_spec[0]
            stmt = ("select bjd, flux, flux_err from light_curves a join "
                    "instruments b on a.instrument = b.id where "
                    f"a.target_id = {self.target_id} and b.name = '{instrument}'")
            if len(inst_spec) > 1:
                for i in range(1, len(inst_spec)):
                    spec = inst_spec[i]
                    if spec[:3] == "ref":
                        ref_id = spec[3:]
                        if exclude_sources is not None:
                            if int(ref_id) in exclude_sources:
                                continue
                        stmt += f" and reference_id = {ref_id}"
                    elif spec[:4] == "filt":
                        stmt += f" and filter_id = {spec[4:]}"
                    elif spec[:3] == "det":
                        stmt += f" and detector_id = {spec[3:]}"
                    elif spec[:3] == "sec":
                        stmt += f" and sector = {spec[3:]}"

            if self.debug:
                print(stmt)

            res = self.cur.execute(stmt).fetchall()
            res = np.array(res)

            t = res[:,0]
            flux = res[:,1]
            flux_error = res[:,2]

            times[lc_inst_name] = t
            fluxes[lc_inst_name] = flux
            fluxes_error[lc_inst_name] = flux_error

        return times, fluxes, fluxes_error

    def get_rv_data(self, rv_inst_names=None, exclude_sources=[]):
        times_rv, data_rv, errors_rv = {}, {}, {}

        if rv_inst_names is None:
            rv_inst_names = self._get_rv_inst_names()

        for rv_inst_name in rv_inst_names:
            instrument, ref_id = rv_inst_name.split("-")
            if exclude_sources is not None:
                if int(ref_id) in exclude_sources:
                    continue
            stmt = ("select bjd, rv, rv_err from radial_velocities a join "
                    "instruments b on a.instrument = b.id where "
                    f"a.target_id = {self.target_id} and b.name = '{instrument}' "
                    f"and reference_id = {ref_id}")
            if self.debug:
                print(stmt)
            res = self.cur.execute(stmt).fetchall()
            res = np.array(res)

            t = res[:,0]
            rv = res[:,1]
            rv_err = res[:,2]

            # Simple first order correction for systematics in the RVs
            rv = rv - np.mean(rv)

            times_rv[rv_inst_name] = t
            data_rv[rv_inst_name] = rv
            errors_rv[rv_inst_name] = rv_err

        return times_rv, data_rv, errors_rv

    def fit_tess_systematics(self, period, center, duration=None, out_folder_suffix=""):
        """
        Fit the out of transit TESS data to get the TESS systematics, so we
        can fix them in the planetary parameter fitting.

        Parameters
        ----------
        period: float
            Planet period in days
        duration: float
            Tranit duration in hours
        center:
            Center of transit, in BJD-UTC
        """
        # Set our phase boundary to be considered in/out of transit
        if duration is None:
            print("No transit duration provided, defaulting to using +/-0.05 phase oot")
            self.oot_phase_limit = 0.05
        else:
            # We'll include +/- one transit duration as in-transit
            self.oot_phase_limit = duration/(period*24)

        # Get the TESS data
        t, f, ferr = self.get_light_curve_data(TESS_only=True)
        t = t['TESS']
        f = f['TESS']
        ferr = ferr['TESS']

        # Get phases and sort data
        phases = juliet.get_phases(t, period, center)
        idx_oot = np.where(np.abs(phases)>self.oot_phase_limit)[0]

        times, fluxes, fluxes_error = {},{},{}

        sort_times = np.argsort(t[idx_oot])

        times['TESS'] = t[idx_oot][sort_times]
        fluxes['TESS'] = f[idx_oot][sort_times]
        fluxes_error['TESS'] = ferr[idx_oot][sort_times]

        # Set the priors:
        params = ['mdilution_TESS', 'mflux_TESS', 'sigma_w_TESS', 'GP_sigma_TESS',
                   'GP_rho_TESS']
        dists = ['fixed', 'normal', 'loguniform', 'loguniform', 'loguniform']
        hyperps = [1., [0.,0.1], [1e-6, 1e6], [1e-6, 1e6], [1e-3,1e3]]

        priors = {}
        for param, dist, hyperp in zip(params, dists, hyperps):
            priors[param] = {}
            priors[param]['distribution'], priors[param]['hyperparameters'] = dist, hyperp

        # Perform the juliet fit. Load dataset first (note the GP regressor will be the times):
        out_folder = f'juliet_fits/{self.target}{out_folder_suffix}/detrend_TESS'
        detrend_dataset = juliet.load(priors=priors, t_lc = times, y_lc = fluxes,
                                      yerr_lc = fluxes_error, GP_regressors_lc = times,
                                      out_folder = out_folder)
        # Fit:
        results = detrend_dataset.fit()
        ts = {}
        ts['mflux_TESS'] = np.median(results.posteriors['posterior_samples']['mflux_TESS'])
        ts['sigma_w_TESS'] = np.median(results.posteriors['posterior_samples']['sigma_w_TESS'])
        ts['GP_sigma_TESS'] = np.median(results.posteriors['posterior_samples']['GP_sigma_TESS'])
        ts['GP_rho_TESS'] = np.median(results.posteriors['posterior_samples']['GP_rho_TESS'])
        self.tess_systematics_results = results
        self.tess_systematics = ts

    def initialize_fit(self, a=None, period_err=0.1, t0_err=0.1, a_err=1,
                       b_err=0.1, fit_oot=False, debug=False, TESS_only=False,
                       duration=None, exclude_rv_sources=[], exclude_lc_sources=[],
                       out_folder_suffix="", linear_models={}):
        """
        Sets up prior distributions and runs the juliet fit. Currently assumes
        single-planet. If self.tess_systematics is populated, the fit will use those
        fixed values and fit only the in-transit data for TESS.

        Parameters
        ----------
        target: str
            String target name as in database
        period: float
            Period of planet in days
        t0: float
            Time of transit center in BJD-TDB
        b: float
            Impact parameter of the orbit.
        a: float
            Scaled semi-major axis of the orbit (a/R*). If none, Rho value from
            the database will be used as prior instead.
        duration: float
            Transit duration in hours, optional.
        fit_oot: bool
            Flag to fit TESS out of transit data separately to set systematics
        TESS_only: bool
            Flag to drop non-TESS photometry
        linear_models: dict, optional
            Dictionary with keys specifying which instruments to fit with an LM instead of GP.
            Value is either None, in which case just a linear fit will be done, or an index 
            at which a jump occurs, in which case a jump will also be fitted.
        """

        # Get some priors from the database
        # Name of the parameters to be fit. We always at least want TESS photometry
        params = ['P_p1',
                  't0_p1',
                  'b_p1']

        dists = ['normal','normal', 'normal']

         # Get some priors from the database
<<<<<<< HEAD
=======
         temp_params = {}
>>>>>>> e77e2e74
        for param in params:
            stmt = ("select prior from system_parameters sp join targets t on sp.target_id =t.id"
                    f" where parameter='{param}' and t.name='{self.target}'")
            temp_params[param] = self.cur.execute(stmt).fetchone()[0]

        hyperps = [[temp_params['P_p1'], period_err],
                   [temp_params['t0_p1'], t0_err],
                   [temp_params['b_p1'], b_err]]

        params += ['sesinomega_p1',
                  'secosomega_p1',
                  'rho']

        # Distribution for each of the parameters:
        dists += ['uniform','uniform','loguniform']

        hyperps += [[-1, 1],
                   [-1, 1],
                   [100., 10000.]]

        # We'll need these later
        linear_regressors_lc = {}
        GP_regressors_lc = {}

        # Add the appropriate distributions and values for TESS systematics
        if self.tess_systematics is not None:
            params += ['mdilution_TESS', 'q1_TESS', 'q2_TESS', 'p_p1_TESS',
                       'mflux_TESS', 'sigma_w_TESS', 
                       'GP_rho_TESS', 'GP_sigma_TESS']
            dists += ['fixed', 'uniform', 'uniform', 'uniform', 'fixed', 'fixed', 'fixed', 'fixed']
            hyperps += [1, [0., 1.], [0., 1.], [0, 0.3],
                        self.tess_systematics['mflux_TESS'],
                        self.tess_systematics['sigma_w_TESS'],
                        self.tess_systematics['GP_rho_TESS'],
                        self.tess_systematics['GP_sigma_TESS']]

        # Set either a or rho, preference to rho if defined
        stmt = ("select rho, rho_err from stellar_parameters where "
                f"target_id = {self.target_id}")

        res = self.cur.execute(stmt).fetchone()

        if res is not None:
            rho, rho_err = res
            params += ['rho',]
            dists += ['truncatednormal',]
            hyperps += [[rho, rho_err, 0, 20000],]
        else:
            if a is None:
                raise ValueError("Rho is not populated in DB, must provide a")
            params += ['a_p1',]
            dists += ['normal']
            hyperps += [[a, a_err],]

        # Populate the priors dictionary:
        for param, dist, hyperp in zip(params, dists, hyperps):
            self.priors[param] = {}
            self.priors[param]['distribution'], self.priors[param]['hyperparameters'] = dist, hyperp


        # Concat ref_id with instrument name for rv data keys
        rv_inst_names = self._get_rv_inst_names(exclude_sources=exclude_rv_sources)

        params = ["K_p1",]
        dists = ["uniform",]
        hyperps = [[-600,600],]

        for instrument in rv_inst_names:
            inst_params = [f'mu_{instrument}',
                           f'sigma_w_{instrument}']

            # Distributions:
            inst_dists = ['uniform', 'loguniform']

            # Hyperparameters
            inst_hyperps = [[-120,120], [1e-3, 100]]

            params += inst_params
            dists += inst_dists
            hyperps += inst_hyperps

        # Populate the priors dictionary:
        for param, dist, hyperp in zip(params, dists, hyperps):
            self.priors[param] = {}
            self.priors[param]['distribution'] = dist
            self.priors[param]['hyperparameters'] = hyperp

        # Light curve data
        times, fluxes, fluxes_error = self.get_light_curve_data(TESS_only, exclude_sources=exclude_lc_sources)

        # Initialize priors for the non-TESS light curve instruments
        for inst in times.keys():

            if inst[0:4] == "TESS" and self.tess_systematics is not None:
                continue

            params = [f"mdilution_{inst}", f"mflux_{inst}", f"sigma_w_{inst}",
                      f"q1_{inst}", f"q2_{inst}", f"p_p1_{inst}"]
            hyperps = [1, [0.,0.1], [0.1, 10000.], [0, 1.0], [0, 1.0], [0, 0.3]]
            dists = ['fixed', 'normal', 'loguniform', 'uniform', 'uniform', 'uniform']

            # Initialize linear model parameters for fitting systematics if desired
            if inst in linear_models:
                params += [f'theta0_{inst}']
                hyperps += [[-10, 10]]
                dists += ['uniform']
                regressor = np.zeros((times[inst].shape[0], 1))
                regressor[:, 0] = (times[inst] - np.mean(times[inst]))/np.std(times[inst])

                if linear_models[inst] is not None:
                    params += [f'theta1_{inst}']
                    hyperps += [[-10, 10]]
                    dists += ['uniform']
                    regressor = np.hstack((regressor, np.zeros((times[inst].shape[0], 1))))
                    regressor[linear_models[inst]:, 1] = 1
                linear_regressors_lc[inst] = regressor

            # Otherwise we always fit a GP for the systematics
            else:
                params += [f"GP_sigma_{inst}", f"GP_rho_{inst}"]
                # Smaller range for JWST
                if inst[:3] == "NIR":
                    hyperps += [[1e-3, 100], [0.01,100]]
                else:
                    hyperps += [[1e-6, 1e6], [1e-3,1e3]]
                dists += ['loguniform', 'loguniform']
                GP_regressors_lc[inst] = times[inst]

            for param, dist, hyperp in zip(params, dists, hyperps):
                self.priors[param] = {}
                self.priors[param]['distribution'] = dist
                self.priors[param]['hyperparameters'] = hyperp

        if not fit_oot:
            if duration is None:
                print("No transit duration provided, defaulting to using +/-0.05 phase oot")
                self.oot_phase_limit = 0.05
            else:
                # We'll include +/- one transit duration as in-transit
                self.oot_phase_limit = duration/(period*24)

            # Get phases and sort data
            for inst in times:
                phases = juliet.get_phases(times[inst], period, t0)
                idx_oot = np.where(np.abs(phases)<=self.oot_phase_limit)[0]
                sort_times = np.argsort(times[inst][idx_oot])

                times[inst] = times[inst][idx_oot][sort_times]
                fluxes[inst] = fluxes[inst][idx_oot][sort_times]
                fluxes_error[inst] = fluxes_error[inst][idx_oot][sort_times]
                if inst in GP_regressors_lc:
                    GP_regressors_lc[inst] = GP_regressors_lc[inst][idx_oot][sort_times]
                elif inst in linear_regressors_lc:
                    linear_regressors_lc[inst] = linear_regressors_lc[inst][idx_oot][sort_times]

        out_folder = f"juliet_fits/{self.target}{out_folder_suffix}"
        kwargs = {"priors": self.priors, "t_lc": times, "y_lc": fluxes,
                  "yerr_lc": fluxes_error, "out_folder": out_folder}
        
        if GP_regressors_lc != {}:
            kwargs["GP_regressors_lc"] = GP_regressors_lc

        if linear_regressors_lc != {}:
            kwargs["linear_regressors_lc"] = linear_regressors_lc

        # Get RV data
        if not TESS_only:
            times_rv, data_rv, errors_rv = self.get_rv_data(exclude_sources=exclude_rv_sources)
            # Exclude in-transit RVs to avoid RM effect
            if duration is not None:
                oot_rv_phase_limit = 0.5*duration/(period*24)
                for inst in times_rv:
                    phases = juliet.get_phases(times_rv[inst], period, t0)
                    idx_oot = np.where(np.abs(phases)>=oot_rv_phase_limit)[0]
                    sort_times = np.argsort(times_rv[inst][idx_oot])
                    times_rv[inst] = times_rv[inst][idx_oot][sort_times]
                    data_rv[inst] = data_rv[inst][idx_oot][sort_times]
                    errors_rv[inst] = errors_rv[inst][idx_oot][sort_times]

            kwargs["t_rv"] = times_rv
            kwargs["y_rv"] = data_rv
            kwargs["yerr_rv"] = errors_rv

        # Load the dataset
        self.dataset = juliet.load(**kwargs)

        if debug:
            n_live_points = 0
            for k in self.dataset.priors.keys():
                if self.dataset.priors[k]['distribution'] != "fixed":
                    n_live_points += 1
            n_live_points = n_live_points**2 + 20
            print(f"Live points = {n_live_points}")

    def run_fit(self):
        n_live_points = 0
        for k in self.dataset.priors.keys():
            if self.dataset.priors[k]['distribution'] != "fixed":
                n_live_points += 1
        n_live_points = n_live_points**2 + 20
        # And now let's fit it! We default to Dynesty since we generally have >20 parameters
        self.results = self.dataset.fit(n_live_points = n_live_points, ecclim=0.5,
                                        sampler="dynamic_dynesty")

    def plot_results(self, type, instrument=None):
        """
        Plot some or all (either RV or LC) of the fitted result and input data.

        Parameters
        ----------
        type: str
            'lc' or 'rv'
        instrument_or_type: str
            The string identifier of a single instrument, including reference ID
            if relevant, e.g. 'TESS' or 'FLWO-13', if you want to plot only data
            and fit for a single instrument.
        """
        # Intialize plots, one subplot for data and fit, one for residuals
        fig = plt.figure(figsize=(14,4))
        gs = gridspec.GridSpec(1, 2, width_ratios=[2,2])

        # Get the fitted period and center of transit for phasing
        P = np.median(results.posteriors['posterior_samples']['P_p1'])
        t0 = np.median(results.posteriors['posterior_samples']['t0_p1'])

        if type == "lc":
            pass
        elif type == "rv":
            pass<|MERGE_RESOLUTION|>--- conflicted
+++ resolved
@@ -258,10 +258,7 @@
         dists = ['normal','normal', 'normal']
 
          # Get some priors from the database
-<<<<<<< HEAD
-=======
          temp_params = {}
->>>>>>> e77e2e74
         for param in params:
             stmt = ("select prior from system_parameters sp join targets t on sp.target_id =t.id"
                     f" where parameter='{param}' and t.name='{self.target}'")
